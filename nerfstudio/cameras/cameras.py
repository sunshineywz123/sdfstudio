--- conflicted
+++ resolved
@@ -474,24 +474,19 @@
         distortion_params_delta: Optional[TensorType["num_rays":..., 6]] = None,
     ) -> RayBundle:
         """Generates rays for the given camera indices and coords where self isn't jagged
-
         This is a fairly complex function, so let's break this down slowly.
-
         Shapes involved:
             - num_rays: This is your output raybundle shape. It dictates the number and shape of the rays generated
             - cameras_ndim: This is the number of dimensions of our camera
-
         Args:
             camera_indices: Camera indices of the flattened cameras object to generate rays for.
                 The shape of this is such that indexing into camera_indices["num_rays":...] will return the
                 index into each batch dimension of the camera in order to get the correct camera specified by
                 "num_rays".
-
                 Example:
                     >>> cameras = Cameras(...)
                     >>> cameras.shape
                         (2, 3, 4)
-
                     >>> camera_indices = torch.tensor([0, 0, 0]) # We need an axis of length 3 since cameras.ndim == 3
                     >>> camera_indices.shape
                         (3,)
@@ -503,7 +498,6 @@
                         # camera at cameras[0,0,0] at image coordinates (1,1), so out_rays.shape == ()
                     >>> out_rays.shape
                         ()
-
                     >>> camera_indices = torch.tensor([[0,0,0]])
                     >>> camera_indices.shape
                         (1, 3)
@@ -516,27 +510,21 @@
                         # since we added an extra dimension in front of camera_indices
                     >>> out_rays.shape
                         (1,)
-
                 If you want more examples, check tests/cameras/test_cameras and the function check_generate_rays_shape
-
                 The bottom line is that for camera_indices: (num_rays:..., cameras_ndim), num_rays is the output
                 shape and if you index into the output RayBundle with some indices [i:...], if you index into
                 camera_indices with camera_indices[i:...] as well, you will get a 1D tensor containing the batch
                 indices into the original cameras object corresponding to that ray (ie: you will get the camera
                 from our batched cameras corresponding to the ray at RayBundle[i:...]).
-
             coords: Coordinates of the pixels to generate rays for. If None, the full image will be rendered, meaning
                 height and width get prepended to the num_rays dimensions. Indexing into coords with [i:...] will
                 get you the image coordinates [x, y] of that specific ray located at output RayBundle[i:...].
-
             camera_opt_to_camera: Optional transform for the camera to world matrices.
                 In terms of shape, it follows the same rules as coords, but indexing into it with [i:...] gets you
                 the 2D camera to world transform matrix for the camera optimization at RayBundle[i:...].
-
             distortion_params_delta: Optional delta for the distortion parameters.
                 In terms of shape, it follows the same rules as coords, but indexing into it with [i:...] gets you
                 the 1D tensor with the 6 distortion parameters for the camera optimization at RayBundle[i:...].
-
         Returns:
             Rays for the given camera indices and coords. RayBundle.shape == num_rays
         """
@@ -652,13 +640,10 @@
         directions_stack = torch.sum(
             directions_stack[..., None, :] * rotation, dim=-1
         )  # (..., 1, 3) * (..., 3, 3) -> (..., 3)
-<<<<<<< HEAD
 
         directions_norm = torch.norm(directions_stack, dim=-1, keepdim=True)
         directions_norm = directions_norm[0]
 
-=======
->>>>>>> a3d050ee
         directions_stack = normalize(directions_stack, dim=-1)
         assert directions_stack.shape == (3,) + num_rays_shape + (3,)
 
@@ -676,20 +661,12 @@
         pixel_area = (dx * dy)[..., None]  # ("num_rays":..., 1)
         assert pixel_area.shape == num_rays_shape + (1,)
 
-        times = self.times[camera_indices, None] if self.times is not None else None
-
         return RayBundle(
             origins=origins,
             directions=directions,
-<<<<<<< HEAD
-            directions_norm=directions_norm,
-            pixel_area=pixel_area,
-            camera_indices=ray_bundle_camera_indices,
-            times=times,
-=======
             pixel_area=pixel_area,
             camera_indices=camera_indices,
->>>>>>> a3d050ee
+            directions_norm=directions_norm,
         )
 
     def to_json(
@@ -714,11 +691,7 @@
             "fy": flattened[camera_idx].fy.item(),
             "camera_to_world": self.camera_to_worlds[camera_idx].tolist(),
             "camera_index": camera_idx,
-<<<<<<< HEAD
             "times": self.times[camera_idx].item() if self.times is not None else None,
-=======
-            "times": flattened[camera_idx].times.item() if self.times is not None else None,
->>>>>>> a3d050ee
         }
         if image is not None:
             image_uint8 = (image * 255).detach().type(torch.uint8)
@@ -768,9 +741,8 @@
         self.fy = self.fy * scaling_factor
         self.cx = self.cx * scaling_factor
         self.cy = self.cy * scaling_factor
-<<<<<<< HEAD
-        self._image_heights = (self._image_heights * scaling_factor).to(torch.int64)
-        self._image_widths = (self._image_widths * scaling_factor).to(torch.int64)
+        self.image_height = (self.image_height * scaling_factor).to(torch.int64)
+        self.image_width = (self.image_width * scaling_factor).to(torch.int64)
 
     def __getitem__(self, indices):
         if isinstance(indices, torch.Tensor):
@@ -780,8 +752,8 @@
                 self.fy[indices],
                 self.cx[indices],
                 self.cy[indices],
-                height=self._image_heights[indices],
-                width=self._image_widths[indices],
+                height=self.image_height[indices],
+                width=self.image_width[indices],
                 distortion_params=self.distortion_params[indices] if self.distortion_params is not None else None,
                 camera_type=self.camera_type[indices],
                 times=self.times[indices] if self.times is not None else None,
@@ -794,13 +766,9 @@
             self.fy[indices],
             self.cx[indices],
             self.cy[indices],
-            height=self._image_heights[indices],
-            width=self._image_widths[indices],
+            height=self.image_height[indices],
+            width=self.image_width[indices],
             distortion_params=self.distortion_params[indices] if self.distortion_params else None,
             camera_type=self.camera_type[indices],
             times=self.times[indices] if self.times is not None else None,
-        )
-=======
-        self.height = (self.height * scaling_factor).to(torch.int64)
-        self.width = (self.width * scaling_factor).to(torch.int64)
->>>>>>> a3d050ee
+        )