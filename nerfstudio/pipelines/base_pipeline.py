# Copyright 2022 The Nerfstudio Team. All rights reserved.
#
# Licensed under the Apache License, Version 2.0 (the "License");
# you may not use this file except in compliance with the License.
# You may obtain a copy of the License at
#
#     http://www.apache.org/licenses/LICENSE-2.0
#
# Unless required by applicable law or agreed to in writing, software
# distributed under the License is distributed on an "AS IS" BASIS,
# WITHOUT WARRANTIES OR CONDITIONS OF ANY KIND, either express or implied.
# See the License for the specific language governing permissions and
# limitations under the License.

"""
Abstracts for the Pipeline class.
"""
from __future__ import annotations

import typing
from abc import abstractmethod
from dataclasses import dataclass, field
from time import time
from typing import Any, Dict, List, Optional, Type, Union, cast

import torch
import torch.distributed as dist
from rich.progress import (
    BarColumn,
    MofNCompleteColumn,
    Progress,
    TextColumn,
    TimeElapsedColumn,
)
from torch import nn
from torch.nn import Parameter
from torch.nn.parallel import DistributedDataParallel as DDP
from typing_extensions import Literal

from nerfstudio.configs import base_config as cfg
from nerfstudio.data.datamanagers.base_datamanager import (
    DataManager,
    FlexibleDataManager,
    FlexibleDataManagerConfig,
    VanillaDataManager,
    VanillaDataManagerConfig,
)
from nerfstudio.engine.callbacks import TrainingCallback, TrainingCallbackAttributes
from nerfstudio.models.base_model import Model, ModelConfig
from nerfstudio.utils import profiler
from nerfstudio.utils.images import BasicImages


def module_wrapper(ddp_or_model: Union[DDP, Model]) -> Model:
    """
    If DDP, then return the .module. Otherwise, return the model.
    """
    if isinstance(ddp_or_model, DDP):
        return cast(Model, ddp_or_model.module)
    return ddp_or_model


class Pipeline(nn.Module):
    """The intent of this class is to provide a higher level interface for the Model
    that will be easy to use for our Trainer class.

    This class will contain high level functions for the model like getting the loss
    dictionaries and visualization code. It should have ways to get the next iterations
    training loss, evaluation loss, and generate whole images for visualization. Each model
    class should be 1:1 with a pipeline that can act as a standardized interface and hide
    differences in how each model takes in and outputs data.

    This class's function is to hide the data manager and model classes from the trainer,
    worrying about:
    1) Fetching data with the data manager
    2) Feeding the model the data and fetching the loss
    Hopefully this provides a higher level interface for the trainer to use, and
    simplifying the model classes, which each may have different forward() methods
    and so on.

    Args:
        config: configuration to instantiate pipeline
        device: location to place model and data
        test_mode:
            'train': loads train/eval datasets into memory
            'test': loads train/test datset into memory
            'inference': does not load any dataset into memory
        world_size: total number of machines available
        local_rank: rank of current machine

    Attributes:
        datamanager: The data manager that will be used
        model: The model that will be used
    """

    # pylint: disable=abstract-method

    datamanager: DataManager
    _model: Model

    @property
    def model(self):
        """Returns the unwrapped model if in ddp"""
        return module_wrapper(self._model)

    @property
    def device(self):
        """Returns the device that the model is on."""
        return self.model.device

    @profiler.time_function
    def get_train_loss_dict(self, step: int):
        """This function gets your training loss dict. This will be responsible for
        getting the next batch of data from the DataManager and interfacing with the
        Model class, feeding the data to the model's forward function.

        Args:
            step: current iteration step to update sampler if using DDP (distributed)
        """
        if self.world_size > 1 and step:
            assert self.datamanager.train_sampler is not None
            self.datamanager.train_sampler.set_epoch(step)
        ray_bundle, batch = self.datamanager.next_train(step)
        model_outputs = self.model(ray_bundle, batch)
        metrics_dict = self.model.get_metrics_dict(model_outputs, batch)
        loss_dict = self.model.get_loss_dict(model_outputs, batch, metrics_dict)

        return model_outputs, loss_dict, metrics_dict

    @profiler.time_function
    def get_eval_loss_dict(self, step: int):
        """This function gets your evaluation loss dict. It needs to get the data
        from the DataManager and feed it to the model's forward function

        Args:
            step: current iteration step
        """
        self.eval()
        if self.world_size > 1:
            assert self.datamanager.eval_sampler is not None
            self.datamanager.eval_sampler.set_epoch(step)
        ray_bundle, batch = self.datamanager.next_eval(step)
        model_outputs = self.model(ray_bundle, batch)
        metrics_dict = self.model.get_metrics_dict(model_outputs, batch)
        loss_dict = self.model.get_loss_dict(model_outputs, batch, metrics_dict)
        self.train()
        return model_outputs, loss_dict, metrics_dict

    @abstractmethod
    @profiler.time_function
    def get_eval_image_metrics_and_images(self, step: int):
        """This function gets your evaluation loss dict. It needs to get the data
        from the DataManager and feed it to the model's forward function

        Args:
            step: current iteration step
        """

    @abstractmethod
    @profiler.time_function
    def get_average_eval_image_metrics(self, step: Optional[int] = None):
        """Iterate over all the images in the eval dataset and get the average."""

    def load_pipeline(self, loaded_state: Dict[str, Any]) -> None:
        """Load the checkpoint from the given path

        Args:
            loaded_state: pre-trained model state dict
        """

    def get_training_callbacks(
        self, training_callback_attributes: TrainingCallbackAttributes
    ) -> List[TrainingCallback]:
        """Returns the training callbacks from both the Dataloader and the Model."""

    def get_param_groups(self) -> Dict[str, List[Parameter]]:
        """Get the param groups for the pipeline.

        Returns:
            A list of dictionaries containing the pipeline's param groups.
        """


@dataclass
class VanillaPipelineConfig(cfg.InstantiateConfig):
    """Configuration for pipeline instantiation"""

    _target: Type = field(default_factory=lambda: VanillaPipeline)
    """target class to instantiate"""
    datamanager: VanillaDataManagerConfig = VanillaDataManagerConfig()
    """specifies the datamanager config"""
    model: ModelConfig = ModelConfig()
    """specifies the model config"""


class VanillaPipeline(Pipeline):
    """The pipeline class for the vanilla nerf setup of multiple cameras for one or a few scenes.

        config: configuration to instantiate pipeline
        device: location to place model and data
        test_mode:
            'val': loads train/val datasets into memory
            'test': loads train/test datset into memory
            'inference': does not load any dataset into memory
        world_size: total number of machines available
        local_rank: rank of current machine

    Attributes:
        datamanager: The data manager that will be used
        model: The model that will be used
    """

    def __init__(
        self,
        config: VanillaPipelineConfig,
        device: str,
        test_mode: Literal["test", "val", "inference"] = "val",
        world_size: int = 1,
        local_rank: int = 0,
    ):
        super().__init__()
        self.config = config
        self.test_mode = test_mode
        self.datamanager: VanillaDataManager = config.datamanager.setup(
            device=device, test_mode=test_mode, world_size=world_size, local_rank=local_rank
        )
        self.datamanager.to(device)
        # TODO(ethan): get rid of scene_bounds from the model
        assert self.datamanager.train_dataset is not None, "Missing input dataset"

        self._model = config.model.setup(
            scene_box=self.datamanager.train_dataset.scene_box,
            num_train_data=len(self.datamanager.train_dataset),
<<<<<<< HEAD
            metadata=self.datamanager.train_dataset.dataparser_outputs.metadata,
            world_size=world_size,
            local_rank=local_rank,
=======
            metadata=self.datamanager.train_dataset.metadata,
>>>>>>> 90447ab2
        )
        self.model.to(device)

        self.world_size = world_size
        if world_size > 1:
            self._model = typing.cast(Model, DDP(self._model, device_ids=[local_rank], find_unused_parameters=True))
            dist.barrier(device_ids=[local_rank])

    @property
    def device(self):
        """Returns the device that the model is on."""
        return self.model.device

    @profiler.time_function
    def get_train_loss_dict(self, step: int):
        """This function gets your training loss dict. This will be responsible for
        getting the next batch of data from the DataManager and interfacing with the
        Model class, feeding the data to the model's forward function.

        Args:
            step: current iteration step to update sampler if using DDP (distributed)
        """
        ray_bundle, batch = self.datamanager.next_train(step)
        model_outputs = self._model(ray_bundle)
        metrics_dict = self.model.get_metrics_dict(model_outputs, batch)

        camera_opt_param_group = self.config.datamanager.camera_optimizer.param_group
        if camera_opt_param_group in self.datamanager.get_param_groups():
            # Report the camera optimization metrics
            metrics_dict["camera_opt_translation"] = (
                self.datamanager.get_param_groups()[camera_opt_param_group][0].data[:, :3].norm()
            )
            metrics_dict["camera_opt_rotation"] = (
                self.datamanager.get_param_groups()[camera_opt_param_group][0].data[:, 3:].norm()
            )

        loss_dict = self.model.get_loss_dict(model_outputs, batch, metrics_dict)

        return model_outputs, loss_dict, metrics_dict

    def forward(self):
        """Blank forward method

        This is an nn.Module, and so requires a forward() method normally, although in our case
        we do not need a forward() method"""
        raise NotImplementedError

    @profiler.time_function
    def get_eval_loss_dict(self, step: int):
        """This function gets your evaluation loss dict. It needs to get the data
        from the DataManager and feed it to the model's forward function

        Args:
            step: current iteration step
        """
        self.eval()
        ray_bundle, batch = self.datamanager.next_eval(step)
        model_outputs = self.model(ray_bundle)
        metrics_dict = self.model.get_metrics_dict(model_outputs, batch)
        loss_dict = self.model.get_loss_dict(model_outputs, batch, metrics_dict)
        self.train()
        return model_outputs, loss_dict, metrics_dict

    @profiler.time_function
    def get_eval_image_metrics_and_images(self, step: int):
        """This function gets your evaluation loss dict. It needs to get the data
        from the DataManager and feed it to the model's forward function

        Args:
            step: current iteration step
        """
        self.eval()
        image_idx, camera_ray_bundle, batch = self.datamanager.next_eval_image(step)
        outputs = self.model.get_outputs_for_camera_ray_bundle(camera_ray_bundle)
        metrics_dict, images_dict = self.model.get_image_metrics_and_images(outputs, batch)
        assert "image_idx" not in metrics_dict
        metrics_dict["image_idx"] = image_idx
        assert "num_rays" not in metrics_dict
        metrics_dict["num_rays"] = len(camera_ray_bundle)
        self.train()
        return metrics_dict, images_dict

    @profiler.time_function
    def get_average_eval_image_metrics(self, step: Optional[int] = None):
        """Iterate over all the images in the eval dataset and get the average.

        Returns:
            metrics_dict: dictionary of metrics
        """
        self.eval()
        metrics_dict_list = []
        num_images = len(self.datamanager.fixed_indices_eval_dataloader)
        with Progress(
            TextColumn("[progress.description]{task.description}"),
            BarColumn(),
            TimeElapsedColumn(),
            MofNCompleteColumn(),
            transient=True,
        ) as progress:
            task = progress.add_task("[green]Evaluating all eval images...", total=num_images)
            for camera_ray_bundle, batch in self.datamanager.fixed_indices_eval_dataloader:
                isbasicimages = False
                if isinstance(
                    batch["image"], BasicImages
                ):  # If this is a generalized dataset, we need to get image tensor
                    isbasicimages = True
                    batch["image"] = batch["image"].images[0]
                    camera_ray_bundle = camera_ray_bundle.reshape((*batch["image"].shape[:-1],))
                # time this the following line
                inner_start = time()
                height, width = camera_ray_bundle.shape
                num_rays = height * width
                outputs = self.model.get_outputs_for_camera_ray_bundle(camera_ray_bundle)
                metrics_dict, _ = self.model.get_image_metrics_and_images(outputs, batch)
                assert "num_rays_per_sec" not in metrics_dict
                metrics_dict["num_rays_per_sec"] = num_rays / (time() - inner_start)
<<<<<<< HEAD
                if not isbasicimages:  # If our resolutions are all diff, this doesn't make sense
                    fps_str = f"fps_at_{height}x{width}"
                    assert fps_str not in metrics_dict
                    metrics_dict[fps_str] = metrics_dict["num_rays_per_sec"] / (height * width)
=======
                fps_str = "fps"
                assert fps_str not in metrics_dict
                metrics_dict[fps_str] = metrics_dict["num_rays_per_sec"] / (height * width)
>>>>>>> 90447ab2
                metrics_dict_list.append(metrics_dict)
                progress.advance(task)
        # average the metrics list
        metrics_dict = {}
        for key in metrics_dict_list[0].keys():
            metrics_dict[key] = float(
                torch.mean(torch.tensor([metrics_dict[key] for metrics_dict in metrics_dict_list]))
            )
        self.train()
        return metrics_dict

    def load_pipeline(self, loaded_state: Dict[str, Any]) -> None:
        """Load the checkpoint from the given path

        Args:
            loaded_state: pre-trained model state dict
        """
        state = {key.replace("module.", ""): value for key, value in loaded_state.items()}
        if self.test_mode == "inference":
            state.pop("datamanager.train_camera_optimizer.pose_adjustment", None)
            state.pop("datamanager.train_ray_generator.image_coords", None)
            state.pop("datamanager.train_ray_generator.pose_optimizer.pose_adjustment", None)
            state.pop("datamanager.eval_ray_generator.image_coords", None)
            state.pop("datamanager.eval_ray_generator.pose_optimizer.pose_adjustment", None)
        self.load_state_dict(state)  # type: ignore

    def get_training_callbacks(
        self, training_callback_attributes: TrainingCallbackAttributes
    ) -> List[TrainingCallback]:
        """Returns the training callbacks from both the Dataloader and the Model."""
        datamanager_callbacks = self.datamanager.get_training_callbacks(training_callback_attributes)
        model_callbacks = self.model.get_training_callbacks(training_callback_attributes)
        callbacks = datamanager_callbacks + model_callbacks
        return callbacks

    def get_param_groups(self) -> Dict[str, List[Parameter]]:
        """Get the param groups for the pipeline.

        Returns:
            A list of dictionaries containing the pipeline's param groups.
        """
        datamanager_params = self.datamanager.get_param_groups()
        model_params = self.model.get_param_groups()
        # TODO(ethan): assert that key names don't overlap
        return {**datamanager_params, **model_params}


@dataclass
class FlexibleInputPipelineConfig(VanillaPipelineConfig):
    """Configuration for pipeline instantiation"""

    _target: Type = field(default_factory=lambda: FlexibleInputPipeline)
    """target class to instantiate"""
    datamanager: FlexibleDataManagerConfig = FlexibleDataManagerConfig()
    """specifies the datamanager config"""
    model: ModelConfig = ModelConfig()
    """specifies the model config"""


class FlexibleInputPipeline(VanillaPipeline):
    @profiler.time_function
    def get_train_loss_dict(self, step: int):
        """This function gets your training loss dict. This will be responsible for
        getting the next batch of data from the DataManager and interfacing with the
        Model class, feeding the data to the model's forward function.

        Args:
            step: current iteration step to update sampler if using DDP (distributed)
        """
        ray_bundle, batch, additional_input = self.datamanager.next_train(step)
        model_outputs = self.model.get_outputs_flexible(ray_bundle, additional_input)
        # TODO: add additional_input to model get_metrics_dict or get_loss_dict?
        metrics_dict = self.model.get_metrics_dict(model_outputs, batch)

        camera_opt_param_group = self.config.datamanager.camera_optimizer.param_group
        if camera_opt_param_group in self.datamanager.get_param_groups():
            # Report the camera optimization metrics
            metrics_dict["camera_opt_translation"] = (
                self.datamanager.get_param_groups()[camera_opt_param_group][0].data[:, :3].norm()
            )
            metrics_dict["camera_opt_rotation"] = (
                self.datamanager.get_param_groups()[camera_opt_param_group][0].data[:, 3:].norm()
            )

        loss_dict = self.model.get_loss_dict(model_outputs, batch, metrics_dict)

        return model_outputs, loss_dict, metrics_dict<|MERGE_RESOLUTION|>--- conflicted
+++ resolved
@@ -231,13 +231,9 @@
         self._model = config.model.setup(
             scene_box=self.datamanager.train_dataset.scene_box,
             num_train_data=len(self.datamanager.train_dataset),
-<<<<<<< HEAD
-            metadata=self.datamanager.train_dataset.dataparser_outputs.metadata,
+            metadata=self.datamanager.train_dataset.metadata,
             world_size=world_size,
             local_rank=local_rank,
-=======
-            metadata=self.datamanager.train_dataset.metadata,
->>>>>>> 90447ab2
         )
         self.model.to(device)
 
@@ -354,16 +350,9 @@
                 metrics_dict, _ = self.model.get_image_metrics_and_images(outputs, batch)
                 assert "num_rays_per_sec" not in metrics_dict
                 metrics_dict["num_rays_per_sec"] = num_rays / (time() - inner_start)
-<<<<<<< HEAD
-                if not isbasicimages:  # If our resolutions are all diff, this doesn't make sense
-                    fps_str = f"fps_at_{height}x{width}"
-                    assert fps_str not in metrics_dict
-                    metrics_dict[fps_str] = metrics_dict["num_rays_per_sec"] / (height * width)
-=======
                 fps_str = "fps"
                 assert fps_str not in metrics_dict
                 metrics_dict[fps_str] = metrics_dict["num_rays_per_sec"] / (height * width)
->>>>>>> 90447ab2
                 metrics_dict_list.append(metrics_dict)
                 progress.advance(task)
         # average the metrics list
