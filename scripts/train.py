#!/usr/bin/env python
"""Train a radiance field with nerfstudio.
For real captures, we recommend using the [bright_yellow]nerfacto[/bright_yellow] model.

Nerfstudio allows for customizing your training and eval configs from the CLI in a powerful way, but there are some
things to understand.

The most demonstrative and helpful example of the CLI structure is the difference in output between the following
commands:

    ns-train -h
    ns-train nerfacto -h nerfstudio-data
    ns-train nerfacto nerfstudio-data -h

In each of these examples, the -h applies to the previous subcommand (ns-train, nerfacto, and nerfstudio-data).

In the first example, we get the help menu for the ns-train script.
In the second example, we get the help menu for the nerfacto model.
In the third example, we get the help menu for the nerfstudio-data dataparser.

With our scripts, your arguments will apply to the preceding subcommand in your command, and thus where you put your
arguments matters! Any optional arguments you discover from running

    ns-train nerfacto -h nerfstudio-data

need to come directly after the nerfacto subcommand, since these optional arguments only belong to the nerfacto
subcommand:

    ns-train nerfacto {nerfacto optional args} nerfstudio-data
"""

from __future__ import annotations

import random
import socket
import traceback
from datetime import timedelta
from typing import Any, Callable, Optional

import numpy as np
import torch
import torch.distributed as dist
import torch.multiprocessing as mp
import tyro
import yaml
from rich.console import Console

from nerfstudio.configs import base_config as cfg
from nerfstudio.configs.config_utils import convert_markup_to_ansi
from nerfstudio.configs.method_configs import AnnotatedBaseConfigUnion
from nerfstudio.engine.trainer import Trainer
from nerfstudio.utils import comms, profiler

CONSOLE = Console(width=120)
DEFAULT_TIMEOUT = timedelta(minutes=30)

# speedup for when input size to model doesn't change (much)
torch.backends.cudnn.benchmark = True  # type: ignore
torch.set_float32_matmul_precision("high")


def _find_free_port() -> str:
    """Finds a free port."""
    sock = socket.socket(socket.AF_INET, socket.SOCK_STREAM)
    sock.bind(("", 0))
    port = sock.getsockname()[1]
    sock.close()
    return port


def _set_random_seed(seed) -> None:
    """Set randomness seed in torch and numpy"""
    random.seed(seed)
    np.random.seed(seed)
    torch.manual_seed(seed)


def train_loop(local_rank: int, world_size: int, config: cfg.Config, global_rank: int = 0):
    """Main training function that sets up and runs the trainer per process

    Args:
        local_rank: current rank of process
        world_size: total number of gpus available
        config: config file specifying training regimen
    """
    _set_random_seed(config.machine.seed + global_rank)
    torch.cuda.set_device(local_rank)
    trainer = Trainer(config, local_rank, world_size)
    trainer.setup()
    import ipdb
    import sys
    try:
        trainer.train()
    except:
       type, value, traceback = sys.exc_info()
       ipdb.post_mortem(traceback)
<<<<<<< HEAD
=======

   #trainer.train()
>>>>>>> 4d9155c1


def _distributed_worker(
    local_rank: int,
    main_func: Callable,
    world_size: int,
    num_gpus_per_machine: int,
    machine_rank: int,
    dist_url: str,
    config: cfg.Config,
    timeout: timedelta = DEFAULT_TIMEOUT,
) -> Any:
    """Spawned distributed worker that handles the initialization of process group and handles the
       training process on multiple processes.

    Args:
        local_rank: Current rank of process.
        main_func: Function that will be called by the distributed workers.
        world_size: Total number of gpus available.
        num_gpus_per_machine: Number of GPUs per machine.
        machine_rank: Rank of this machine.
        dist_url: URL to connect to for distributed jobs, including protocol
            E.g., "tcp://127.0.0.1:8686".
            It can be set to "auto" to automatically select a free port on localhost.
        config: Config specifying training regimen.
        timeout: Timeout of the distributed workers.

    Raises:
        e: Exception in initializing the process group

    Returns:
        Any: TODO: determine the return type
    """
    assert torch.cuda.is_available(), "cuda is not available. Please check your installation."
    global_rank = machine_rank * num_gpus_per_machine + local_rank

    dist.init_process_group(
        backend="nccl",
        init_method=dist_url,
        world_size=world_size,
        rank=global_rank,
        timeout=timeout,
    )
    assert comms.LOCAL_PROCESS_GROUP is None
    num_machines = world_size // num_gpus_per_machine
    for i in range(num_machines):
        ranks_on_i = list(range(i * num_gpus_per_machine, (i + 1) * num_gpus_per_machine))
        pg = dist.new_group(ranks_on_i)
        if i == machine_rank:
            comms.LOCAL_PROCESS_GROUP = pg

    assert num_gpus_per_machine <= torch.cuda.device_count()
    output = main_func(local_rank, world_size, config, global_rank)
    comms.synchronize()
    dist.destroy_process_group()
    return output


def launch(
    main_func: Callable,
    num_gpus_per_machine: int,
    num_machines: int = 1,
    machine_rank: int = 0,
    dist_url: str = "auto",
    config: Optional[cfg.Config] = None,
    timeout: timedelta = DEFAULT_TIMEOUT,
) -> None:
    """Function that spawns muliple processes to call on main_func

    Args:
        main_func (Callable): function that will be called by the distributed workers
        num_gpus_per_machine (int): number of GPUs per machine
        num_machines (int, optional): total number of machines
        machine_rank (int, optional): rank of this machine.
        dist_url (str, optional): url to connect to for distributed jobs.
        config (Config, optional): config file specifying training regimen.
        timeout (timedelta, optional): timeout of the distributed workers.
    """
    assert config is not None
    world_size = num_machines * num_gpus_per_machine
    if world_size <= 1:
        # world_size=0 uses one CPU in one process.
        # world_size=1 uses one GPU in one process.
        try:
            main_func(local_rank=0, world_size=world_size, config=config)
        except KeyboardInterrupt:
            # print the stack trace
            CONSOLE.print(traceback.format_exc())
        finally:
            profiler.flush_profiler(config.logging)
    elif world_size > 1:
        # Using multiple gpus with multiple processes.
        if dist_url == "auto":
            assert num_machines == 1, "dist_url=auto is not supported for multi-machine jobs."
            port = _find_free_port()
            dist_url = f"tcp://127.0.0.1:{port}"
        if num_machines > 1 and dist_url.startswith("file://"):
            CONSOLE.log("file:// is not a reliable init_method in multi-machine jobs. Prefer tcp://")

        process_context = mp.spawn(
            _distributed_worker,
            nprocs=num_gpus_per_machine,
            join=False,
            args=(
                main_func,
                world_size,
                num_gpus_per_machine,
                machine_rank,
                dist_url,
                config,
                timeout,
            ),
        )
        # process_context won't be None because join=False, so it's okay to assert this
        # for Pylance reasons
        assert process_context is not None
        try:
            process_context.join()
        except KeyboardInterrupt:
            for i, process in enumerate(process_context.processes):
                if process.is_alive():
                    CONSOLE.log(f"Terminating process {i}...")
                    process.terminate()
                process.join()
                CONSOLE.log(f"Process {i} finished.")
        finally:
            profiler.flush_profiler(config.logging)


def main(config: cfg.Config) -> None:
    """Main function."""

    config.set_timestamp()
    if config.data:
        CONSOLE.log("Using --data alias for --data.pipeline.datamanager.dataparser.data")
        config.pipeline.datamanager.dataparser.data = config.data

    if config.trainer.load_config:
        CONSOLE.log(f"Loading pre-set config from: {config.trainer.load_config}")
        config = yaml.load(config.trainer.load_config.read_text(), Loader=yaml.Loader)

    # print and save config
    config.print_to_terminal()
    config.save_config()

    launch(
        main_func=train_loop,
        num_gpus_per_machine=config.machine.num_gpus,
        num_machines=config.machine.num_machines,
        machine_rank=config.machine.machine_rank,
        dist_url=config.machine.dist_url,
        config=config,
    )


def entrypoint():
    """Entrypoint for use with pyproject scripts."""
    # Choose a base configuration and override values.
    tyro.extras.set_accent_color("bright_yellow")
    main(
        tyro.cli(
            AnnotatedBaseConfigUnion,
            description=convert_markup_to_ansi(__doc__),
        )
    )


if __name__ == "__main__":
    entrypoint()<|MERGE_RESOLUTION|>--- conflicted
+++ resolved
@@ -94,11 +94,8 @@
     except:
        type, value, traceback = sys.exc_info()
        ipdb.post_mortem(traceback)
-<<<<<<< HEAD
-=======
 
    #trainer.train()
->>>>>>> 4d9155c1
 
 
 def _distributed_worker(
